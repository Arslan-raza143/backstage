# @backstage/plugin-user-settings-backend

<<<<<<< HEAD
=======
## 0.3.1-next.0

### Patch Changes

- Updated dependencies
  - @backstage/backend-defaults@0.9.0-next.0
  - @backstage/plugin-auth-node@0.6.1
  - @backstage/backend-plugin-api@1.2.1
  - @backstage/errors@1.2.7
  - @backstage/types@1.2.1
  - @backstage/plugin-signals-node@0.1.18
  - @backstage/plugin-user-settings-common@0.0.1

>>>>>>> 66ce8958
## 0.3.0

### Minor Changes

- e202017: **BREAKING**: Removed support for the old backend system.

  As part of this change the plugin export from `/alpha` as been removed. If you are currently importing `@backstage/plugin-user-settings-backend/alpha`, please update your import to `@backstage/plugin-user-settings-backend`.

### Patch Changes

- Updated dependencies
  - @backstage/backend-defaults@0.8.2
  - @backstage/plugin-auth-node@0.6.1
  - @backstage/backend-plugin-api@1.2.1
  - @backstage/errors@1.2.7
  - @backstage/types@1.2.1
  - @backstage/plugin-signals-node@0.1.18
  - @backstage/plugin-user-settings-common@0.0.1

## 0.3.0-next.2

### Patch Changes

- Updated dependencies
  - @backstage/backend-defaults@0.8.2-next.2
  - @backstage/backend-plugin-api@1.2.1-next.1
  - @backstage/errors@1.2.7
  - @backstage/types@1.2.1
  - @backstage/plugin-auth-node@0.6.1-next.1
  - @backstage/plugin-signals-node@0.1.18-next.2
  - @backstage/plugin-user-settings-common@0.0.1

## 0.3.0-next.1

### Minor Changes

- e202017: **BREAKING**: Removed support for the old backend system.

  As part of this change the plugin export from `/alpha` as been removed. If you are currently importing `@backstage/plugin-user-settings-backend/alpha`, please update your import to `@backstage/plugin-user-settings-backend`.

### Patch Changes

- Updated dependencies
  - @backstage/plugin-auth-node@0.6.1-next.1
  - @backstage/backend-defaults@0.8.2-next.1
  - @backstage/backend-plugin-api@1.2.1-next.1
  - @backstage/errors@1.2.7
  - @backstage/types@1.2.1
  - @backstage/plugin-signals-node@0.1.18-next.1
  - @backstage/plugin-user-settings-common@0.0.1

## 0.2.31-next.0

### Patch Changes

- Updated dependencies
  - @backstage/backend-defaults@0.8.2-next.0
  - @backstage/plugin-auth-node@0.6.1-next.0
  - @backstage/backend-plugin-api@1.2.1-next.0
  - @backstage/plugin-signals-node@0.1.18-next.0

## 0.2.30

### Patch Changes

- Updated dependencies
  - @backstage/backend-defaults@0.8.0
  - @backstage/backend-plugin-api@1.2.0
  - @backstage/plugin-auth-node@0.6.0
  - @backstage/config@1.3.2
  - @backstage/errors@1.2.7
  - @backstage/types@1.2.1
  - @backstage/plugin-signals-node@0.1.17
  - @backstage/plugin-user-settings-common@0.0.1

## 0.2.30-next.3

### Patch Changes

- Updated dependencies
  - @backstage/backend-defaults@0.8.0-next.3
  - @backstage/backend-plugin-api@1.2.0-next.2
  - @backstage/plugin-auth-node@0.6.0-next.2
  - @backstage/config@1.3.2
  - @backstage/errors@1.2.7
  - @backstage/types@1.2.1
  - @backstage/plugin-signals-node@0.1.17-next.2
  - @backstage/plugin-user-settings-common@0.0.1

## 0.2.30-next.2

### Patch Changes

- Updated dependencies
  - @backstage/backend-plugin-api@1.2.0-next.1
  - @backstage/plugin-auth-node@0.6.0-next.1
  - @backstage/backend-defaults@0.8.0-next.2
  - @backstage/config@1.3.2
  - @backstage/errors@1.2.7
  - @backstage/types@1.2.1
  - @backstage/plugin-signals-node@0.1.17-next.1
  - @backstage/plugin-user-settings-common@0.0.1

## 0.2.30-next.1

### Patch Changes

- Updated dependencies
  - @backstage/backend-defaults@0.8.0-next.1
  - @backstage/backend-plugin-api@1.2.0-next.0
  - @backstage/config@1.3.2
  - @backstage/errors@1.2.7
  - @backstage/types@1.2.1
  - @backstage/plugin-auth-node@0.5.7-next.0
  - @backstage/plugin-signals-node@0.1.17-next.0
  - @backstage/plugin-user-settings-common@0.0.1

## 0.2.30-next.0

### Patch Changes

- Updated dependencies
  - @backstage/backend-defaults@0.8.0-next.0
  - @backstage/backend-plugin-api@1.2.0-next.0
  - @backstage/config@1.3.2
  - @backstage/errors@1.2.7
  - @backstage/types@1.2.1
  - @backstage/plugin-auth-node@0.5.7-next.0
  - @backstage/plugin-signals-node@0.1.17-next.0
  - @backstage/plugin-user-settings-common@0.0.1

## 0.2.29

### Patch Changes

- Updated dependencies
  - @backstage/backend-defaults@0.7.0
  - @backstage/types@1.2.1
  - @backstage/plugin-auth-node@0.5.6
  - @backstage/backend-plugin-api@1.1.1
  - @backstage/config@1.3.2
  - @backstage/errors@1.2.7
  - @backstage/plugin-signals-node@0.1.16
  - @backstage/plugin-user-settings-common@0.0.1

## 0.2.29-next.1

### Patch Changes

- Updated dependencies
  - @backstage/types@1.2.1-next.0
  - @backstage/backend-defaults@0.7.0-next.1
  - @backstage/backend-plugin-api@1.1.1-next.1
  - @backstage/config@1.3.2-next.0
  - @backstage/errors@1.2.7-next.0
  - @backstage/plugin-auth-node@0.5.6-next.1
  - @backstage/plugin-signals-node@0.1.16-next.1
  - @backstage/plugin-user-settings-common@0.0.1

## 0.2.29-next.0

### Patch Changes

- Updated dependencies
  - @backstage/backend-defaults@0.7.0-next.0
  - @backstage/plugin-auth-node@0.5.6-next.0
  - @backstage/backend-plugin-api@1.1.1-next.0
  - @backstage/config@1.3.1
  - @backstage/errors@1.2.6
  - @backstage/types@1.2.0
  - @backstage/plugin-signals-node@0.1.16-next.0
  - @backstage/plugin-user-settings-common@0.0.1

## 0.2.28

### Patch Changes

- Updated dependencies
  - @backstage/backend-defaults@0.6.0
  - @backstage/plugin-auth-node@0.5.5
  - @backstage/backend-plugin-api@1.1.0
  - @backstage/errors@1.2.6
  - @backstage/config@1.3.1
  - @backstage/types@1.2.0
  - @backstage/plugin-signals-node@0.1.15
  - @backstage/plugin-user-settings-common@0.0.1

## 0.2.28-next.2

### Patch Changes

- Updated dependencies
  - @backstage/backend-defaults@0.6.0-next.2
  - @backstage/backend-plugin-api@1.1.0-next.2
  - @backstage/errors@1.2.6-next.0
  - @backstage/plugin-auth-node@0.5.5-next.2
  - @backstage/plugin-signals-node@0.1.15-next.2
  - @backstage/config@1.3.1-next.0
  - @backstage/types@1.2.0
  - @backstage/plugin-user-settings-common@0.0.1

## 0.2.28-next.1

### Patch Changes

- Updated dependencies
  - @backstage/plugin-auth-node@0.5.5-next.1
  - @backstage/backend-defaults@0.6.0-next.1
  - @backstage/backend-plugin-api@1.1.0-next.1
  - @backstage/plugin-signals-node@0.1.15-next.1
  - @backstage/config@1.3.0
  - @backstage/errors@1.2.5
  - @backstage/types@1.2.0
  - @backstage/plugin-user-settings-common@0.0.1

## 0.2.28-next.0

### Patch Changes

- Updated dependencies
  - @backstage/backend-defaults@0.6.0-next.0
  - @backstage/backend-plugin-api@1.0.3-next.0
  - @backstage/plugin-auth-node@0.5.5-next.0
  - @backstage/config@1.3.0
  - @backstage/errors@1.2.5
  - @backstage/types@1.2.0
  - @backstage/plugin-signals-node@0.1.15-next.0
  - @backstage/plugin-user-settings-common@0.0.1

## 0.2.27

### Patch Changes

- Updated dependencies
  - @backstage/config@1.3.0
  - @backstage/backend-defaults@0.5.3
  - @backstage/types@1.2.0
  - @backstage/plugin-auth-node@0.5.4
  - @backstage/backend-plugin-api@1.0.2
  - @backstage/plugin-signals-node@0.1.14
  - @backstage/errors@1.2.5
  - @backstage/plugin-user-settings-common@0.0.1

## 0.2.27-next.3

### Patch Changes

- Updated dependencies
  - @backstage/backend-defaults@0.5.3-next.3
  - @backstage/backend-plugin-api@1.0.2-next.2
  - @backstage/config@1.2.0
  - @backstage/errors@1.2.4
  - @backstage/types@1.1.1
  - @backstage/plugin-auth-node@0.5.4-next.2
  - @backstage/plugin-signals-node@0.1.14-next.3
  - @backstage/plugin-user-settings-common@0.0.1

## 0.2.27-next.2

### Patch Changes

- Updated dependencies
  - @backstage/backend-defaults@0.5.3-next.2
  - @backstage/plugin-auth-node@0.5.4-next.2
  - @backstage/backend-plugin-api@1.0.2-next.2
  - @backstage/config@1.2.0
  - @backstage/errors@1.2.4
  - @backstage/types@1.1.1
  - @backstage/plugin-signals-node@0.1.14-next.2
  - @backstage/plugin-user-settings-common@0.0.1

## 0.2.27-next.1

### Patch Changes

- Updated dependencies
  - @backstage/backend-defaults@0.5.3-next.1
  - @backstage/backend-plugin-api@1.0.2-next.1
  - @backstage/config@1.2.0
  - @backstage/errors@1.2.4
  - @backstage/types@1.1.1
  - @backstage/plugin-auth-node@0.5.4-next.1
  - @backstage/plugin-signals-node@0.1.14-next.1
  - @backstage/plugin-user-settings-common@0.0.1

## 0.2.27-next.0

### Patch Changes

- Updated dependencies
  - @backstage/plugin-auth-node@0.5.4-next.0
  - @backstage/backend-defaults@0.5.3-next.0
  - @backstage/backend-plugin-api@1.0.2-next.0
  - @backstage/config@1.2.0
  - @backstage/errors@1.2.4
  - @backstage/types@1.1.1
  - @backstage/plugin-signals-node@0.1.14-next.0
  - @backstage/plugin-user-settings-common@0.0.1

## 0.2.25

### Patch Changes

- 3109c24: The export for the new backend system at the `/alpha` export is now also available via the main entry point, which means that you can remove the `/alpha` suffix from the import.
- Updated dependencies
  - @backstage/backend-defaults@0.5.1
  - @backstage/plugin-auth-node@0.5.3
  - @backstage/plugin-signals-node@0.1.12
  - @backstage/backend-plugin-api@1.0.1
  - @backstage/config@1.2.0
  - @backstage/errors@1.2.4
  - @backstage/types@1.1.1
  - @backstage/plugin-user-settings-common@0.0.1

## 0.2.25-next.2

### Patch Changes

- Updated dependencies
  - @backstage/backend-defaults@0.5.1-next.2
  - @backstage/plugin-auth-node@0.5.3-next.1
  - @backstage/backend-plugin-api@1.0.1-next.1
  - @backstage/config@1.2.0
  - @backstage/errors@1.2.4
  - @backstage/types@1.1.1
  - @backstage/plugin-signals-node@0.1.12-next.1
  - @backstage/plugin-user-settings-common@0.0.1

## 0.2.25-next.1

### Patch Changes

- Updated dependencies
  - @backstage/backend-defaults@0.5.1-next.1
  - @backstage/backend-plugin-api@1.0.1-next.0
  - @backstage/config@1.2.0
  - @backstage/errors@1.2.4
  - @backstage/types@1.1.1
  - @backstage/plugin-auth-node@0.5.3-next.0
  - @backstage/plugin-signals-node@0.1.12-next.0
  - @backstage/plugin-user-settings-common@0.0.1

## 0.2.25-next.0

### Patch Changes

- Updated dependencies
  - @backstage/backend-defaults@0.5.1-next.0
  - @backstage/plugin-signals-node@0.1.12-next.0
  - @backstage/plugin-auth-node@0.5.3-next.0
  - @backstage/backend-plugin-api@1.0.1-next.0
  - @backstage/config@1.2.0
  - @backstage/errors@1.2.4
  - @backstage/types@1.1.1
  - @backstage/plugin-user-settings-common@0.0.1

## 0.2.24

### Patch Changes

- 5d1670f: Update README installation instructions
- 164ce3e: In preparation to stop supporting to the legacy backend system, the `createRouter` function is now deprecated and we strongly recommend you [migrate](https://backstage.io/docs/backend-system/building-backends/migrating) your backend to the new system.
- d425fc4: Modules, plugins, and services are now `BackendFeature`, not a function that returns a feature.
- 1b98099: Replaced usage of the deprecated identity service with the new HTTP auth service for the new backend system.
- c2b63ab: Updated dependency `supertest` to `^7.0.0`.
- Updated dependencies
  - @backstage/backend-defaults@0.5.0
  - @backstage/plugin-signals-node@0.1.11
  - @backstage/backend-plugin-api@1.0.0
  - @backstage/plugin-auth-node@0.5.2
  - @backstage/config@1.2.0
  - @backstage/errors@1.2.4
  - @backstage/types@1.1.1
  - @backstage/plugin-user-settings-common@0.0.1

## 0.2.24-next.2

### Patch Changes

- 5d1670f: Update README installation instructions
- c2b63ab: Updated dependency `supertest` to `^7.0.0`.
- Updated dependencies
  - @backstage/backend-defaults@0.5.0-next.2
  - @backstage/plugin-auth-node@0.5.2-next.2
  - @backstage/backend-plugin-api@1.0.0-next.2
  - @backstage/config@1.2.0
  - @backstage/errors@1.2.4
  - @backstage/types@1.1.1
  - @backstage/plugin-signals-node@0.1.11-next.2
  - @backstage/plugin-user-settings-common@0.0.1

## 0.2.24-next.1

### Patch Changes

- Updated dependencies
  - @backstage/backend-defaults@0.5.0-next.1
  - @backstage/plugin-auth-node@0.5.2-next.1
  - @backstage/backend-plugin-api@0.9.0-next.1
  - @backstage/config@1.2.0
  - @backstage/errors@1.2.4
  - @backstage/types@1.1.1
  - @backstage/plugin-signals-node@0.1.11-next.1
  - @backstage/plugin-user-settings-common@0.0.1

## 0.2.24-next.0

### Patch Changes

- 164ce3e: In preparation to stop supporting to the legacy backend system, the `createRouter` function is now deprecated and we strongly recommend you [migrate](https://backstage.io/docs/backend-system/building-backends/migrating) your backend to the new system.
- d425fc4: Modules, plugins, and services are now `BackendFeature`, not a function that returns a feature.
- 1b98099: Replaced usage of the deprecated identity service with the new HTTP auth service for the new backend system.
- Updated dependencies
  - @backstage/backend-plugin-api@0.9.0-next.0
  - @backstage/backend-defaults@0.5.0-next.0
  - @backstage/plugin-auth-node@0.5.2-next.0
  - @backstage/plugin-signals-node@0.1.11-next.0
  - @backstage/config@1.2.0
  - @backstage/errors@1.2.4
  - @backstage/types@1.1.1
  - @backstage/plugin-user-settings-common@0.0.1

## 0.2.22

### Patch Changes

- Updated dependencies
  - @backstage/backend-plugin-api@0.8.0
  - @backstage/backend-common@0.24.0
  - @backstage/plugin-auth-node@0.5.0
  - @backstage/config@1.2.0
  - @backstage/errors@1.2.4
  - @backstage/types@1.1.1
  - @backstage/plugin-signals-node@0.1.9
  - @backstage/plugin-user-settings-common@0.0.1

## 0.2.22-next.3

### Patch Changes

- Updated dependencies
  - @backstage/backend-plugin-api@0.8.0-next.3
  - @backstage/backend-common@0.23.4-next.3
  - @backstage/config@1.2.0
  - @backstage/errors@1.2.4
  - @backstage/types@1.1.1
  - @backstage/plugin-auth-node@0.5.0-next.3
  - @backstage/plugin-signals-node@0.1.9-next.3
  - @backstage/plugin-user-settings-common@0.0.1

## 0.2.22-next.2

### Patch Changes

- Updated dependencies
  - @backstage/backend-plugin-api@0.8.0-next.2
  - @backstage/backend-common@0.23.4-next.2
  - @backstage/plugin-auth-node@0.5.0-next.2
  - @backstage/plugin-signals-node@0.1.9-next.2
  - @backstage/config@1.2.0
  - @backstage/errors@1.2.4
  - @backstage/types@1.1.1
  - @backstage/plugin-user-settings-common@0.0.1

## 0.2.22-next.1

### Patch Changes

- Updated dependencies
  - @backstage/backend-plugin-api@0.7.1-next.1
  - @backstage/backend-common@0.23.4-next.1
  - @backstage/config@1.2.0
  - @backstage/errors@1.2.4
  - @backstage/types@1.1.1
  - @backstage/plugin-auth-node@0.4.18-next.1
  - @backstage/plugin-signals-node@0.1.9-next.1
  - @backstage/plugin-user-settings-common@0.0.1

## 0.2.22-next.0

### Patch Changes

- Updated dependencies
  - @backstage/backend-common@0.23.4-next.0
  - @backstage/backend-plugin-api@0.7.1-next.0
  - @backstage/config@1.2.0
  - @backstage/errors@1.2.4
  - @backstage/types@1.1.1
  - @backstage/plugin-auth-node@0.4.18-next.0
  - @backstage/plugin-signals-node@0.1.9-next.0
  - @backstage/plugin-user-settings-common@0.0.1

## 0.2.21

### Patch Changes

- Updated dependencies
  - @backstage/backend-plugin-api@0.7.0
  - @backstage/backend-common@0.23.3
  - @backstage/plugin-auth-node@0.4.17
  - @backstage/plugin-signals-node@0.1.8
  - @backstage/config@1.2.0
  - @backstage/errors@1.2.4
  - @backstage/types@1.1.1
  - @backstage/plugin-user-settings-common@0.0.1

## 0.2.21-next.1

### Patch Changes

- Updated dependencies
  - @backstage/backend-common@0.23.3-next.1
  - @backstage/backend-plugin-api@0.6.22-next.1
  - @backstage/config@1.2.0
  - @backstage/errors@1.2.4
  - @backstage/types@1.1.1
  - @backstage/plugin-auth-node@0.4.17-next.1
  - @backstage/plugin-signals-node@0.1.8-next.1
  - @backstage/plugin-user-settings-common@0.0.1

## 0.2.20-next.0

### Patch Changes

- Updated dependencies
  - @backstage/backend-plugin-api@0.6.21-next.0
  - @backstage/backend-common@0.23.2-next.0
  - @backstage/plugin-auth-node@0.4.16-next.0
  - @backstage/plugin-signals-node@0.1.7-next.0
  - @backstage/config@1.2.0
  - @backstage/errors@1.2.4
  - @backstage/types@1.1.1
  - @backstage/plugin-user-settings-common@0.0.1

## 0.2.18

### Patch Changes

- 8869b8e: Updated local development setup.
- 78a0b08: Internal refactor to handle `BackendFeature` contract change.
- d44a20a: Added additional plugin metadata to `package.json`.
- e6ec179: Use signals to update user settings across sessions
- Updated dependencies
  - @backstage/backend-common@0.23.0
  - @backstage/backend-plugin-api@0.6.19
  - @backstage/plugin-auth-node@0.4.14
  - @backstage/plugin-user-settings-common@0.0.1
  - @backstage/plugin-signals-node@0.1.5
  - @backstage/config@1.2.0
  - @backstage/errors@1.2.4
  - @backstage/types@1.1.1

## 0.2.18-next.3

### Patch Changes

- d44a20a: Added additional plugin metadata to `package.json`.
- e6ec179: Use signals to update user settings across sessions
- Updated dependencies
  - @backstage/backend-plugin-api@0.6.19-next.3
  - @backstage/plugin-auth-node@0.4.14-next.3
  - @backstage/plugin-user-settings-common@0.0.1-next.0
  - @backstage/plugin-signals-node@0.1.5-next.3
  - @backstage/backend-common@0.23.0-next.3
  - @backstage/config@1.2.0
  - @backstage/errors@1.2.4
  - @backstage/types@1.1.1

## 0.2.18-next.2

### Patch Changes

- Updated dependencies
  - @backstage/backend-plugin-api@0.6.19-next.2
  - @backstage/backend-common@0.23.0-next.2
  - @backstage/plugin-auth-node@0.4.14-next.2
  - @backstage/config@1.2.0
  - @backstage/errors@1.2.4
  - @backstage/types@1.1.1

## 0.2.18-next.1

### Patch Changes

- Updated dependencies
  - @backstage/backend-plugin-api@0.6.19-next.1
  - @backstage/backend-common@0.23.0-next.1
  - @backstage/plugin-auth-node@0.4.14-next.1

## 0.2.18-next.0

### Patch Changes

- 8869b8e: Updated local development setup.
- Updated dependencies
  - @backstage/backend-common@0.22.1-next.0
  - @backstage/backend-plugin-api@0.6.19-next.0
  - @backstage/plugin-auth-node@0.4.14-next.0
  - @backstage/config@1.2.0
  - @backstage/errors@1.2.4
  - @backstage/types@1.1.1

## 0.2.17

### Patch Changes

- d229dc4: Move path utilities from `backend-common` to the `backend-plugin-api` package.
- Updated dependencies
  - @backstage/backend-common@0.22.0
  - @backstage/backend-plugin-api@0.6.18
  - @backstage/plugin-auth-node@0.4.13

## 0.2.17-next.1

### Patch Changes

- Updated dependencies
  - @backstage/backend-common@0.22.0-next.1
  - @backstage/plugin-auth-node@0.4.13-next.1
  - @backstage/backend-plugin-api@0.6.18-next.1

## 0.2.17-next.0

### Patch Changes

- Updated dependencies
  - @backstage/plugin-auth-node@0.4.13-next.0
  - @backstage/backend-common@0.21.8-next.0
  - @backstage/backend-plugin-api@0.6.18-next.0
  - @backstage/config@1.2.0
  - @backstage/errors@1.2.4
  - @backstage/types@1.1.1

## 0.2.16

### Patch Changes

- Updated dependencies
  - @backstage/backend-common@0.21.7
  - @backstage/backend-plugin-api@0.6.17
  - @backstage/plugin-auth-node@0.4.12
  - @backstage/config@1.2.0
  - @backstage/errors@1.2.4
  - @backstage/types@1.1.1

## 0.2.16-next.1

### Patch Changes

- Updated dependencies
  - @backstage/backend-common@0.21.7-next.1
  - @backstage/backend-plugin-api@0.6.17-next.1
  - @backstage/plugin-auth-node@0.4.12-next.1
  - @backstage/config@1.2.0
  - @backstage/errors@1.2.4
  - @backstage/types@1.1.1

## 0.2.16-next.0

### Patch Changes

- Updated dependencies
  - @backstage/backend-common@0.21.7-next.0
  - @backstage/backend-plugin-api@0.6.17-next.0
  - @backstage/config@1.2.0
  - @backstage/errors@1.2.4
  - @backstage/types@1.1.1
  - @backstage/plugin-auth-node@0.4.12-next.0

## 0.2.15

### Patch Changes

- Updated dependencies
  - @backstage/plugin-auth-node@0.4.11
  - @backstage/backend-common@0.21.6
  - @backstage/backend-plugin-api@0.6.16
  - @backstage/config@1.2.0
  - @backstage/errors@1.2.4
  - @backstage/types@1.1.1

## 0.2.14

### Patch Changes

- Updated dependencies
  - @backstage/backend-common@0.21.5
  - @backstage/plugin-auth-node@0.4.10
  - @backstage/backend-plugin-api@0.6.15
  - @backstage/config@1.2.0
  - @backstage/errors@1.2.4
  - @backstage/types@1.1.1

## 0.2.13

### Patch Changes

- Updated dependencies
  - @backstage/backend-common@0.21.4
  - @backstage/plugin-auth-node@0.4.9
  - @backstage/config@1.2.0
  - @backstage/errors@1.2.4
  - @backstage/backend-plugin-api@0.6.14
  - @backstage/types@1.1.1

## 0.2.13-next.2

### Patch Changes

- Updated dependencies
  - @backstage/backend-common@0.21.4-next.2
  - @backstage/plugin-auth-node@0.4.9-next.2
  - @backstage/backend-plugin-api@0.6.14-next.2
  - @backstage/config@1.2.0-next.1
  - @backstage/errors@1.2.4-next.0
  - @backstage/types@1.1.1

## 0.2.13-next.1

### Patch Changes

- Updated dependencies
  - @backstage/config@1.2.0-next.1
  - @backstage/backend-common@0.21.4-next.1
  - @backstage/backend-plugin-api@0.6.14-next.1
  - @backstage/plugin-auth-node@0.4.9-next.1
  - @backstage/errors@1.2.4-next.0
  - @backstage/types@1.1.1

## 0.2.12-next.0

### Patch Changes

- Updated dependencies
  - @backstage/backend-common@0.21.3-next.0
  - @backstage/plugin-auth-node@0.4.8-next.0
  - @backstage/errors@1.2.4-next.0
  - @backstage/backend-plugin-api@0.6.13-next.0
  - @backstage/config@1.1.2-next.0
  - @backstage/types@1.1.1

## 0.2.9

### Patch Changes

- Updated dependencies
  - @backstage/backend-common@0.21.0
  - @backstage/plugin-auth-node@0.4.4
  - @backstage/backend-plugin-api@0.6.10
  - @backstage/config@1.1.1
  - @backstage/errors@1.2.3
  - @backstage/types@1.1.1

## 0.2.9-next.3

### Patch Changes

- Updated dependencies
  - @backstage/backend-common@0.21.0-next.3
  - @backstage/plugin-auth-node@0.4.4-next.3
  - @backstage/backend-plugin-api@0.6.10-next.3
  - @backstage/config@1.1.1
  - @backstage/errors@1.2.3
  - @backstage/types@1.1.1

## 0.2.9-next.2

### Patch Changes

- Updated dependencies
  - @backstage/backend-common@0.21.0-next.2
  - @backstage/backend-plugin-api@0.6.10-next.2
  - @backstage/plugin-auth-node@0.4.4-next.2
  - @backstage/config@1.1.1
  - @backstage/errors@1.2.3
  - @backstage/types@1.1.1

## 0.2.9-next.1

### Patch Changes

- Updated dependencies
  - @backstage/backend-plugin-api@0.6.10-next.1
  - @backstage/backend-common@0.21.0-next.1
  - @backstage/config@1.1.1
  - @backstage/errors@1.2.3
  - @backstage/types@1.1.1
  - @backstage/plugin-auth-node@0.4.4-next.1

## 0.2.9-next.0

### Patch Changes

- Updated dependencies
  - @backstage/backend-common@0.21.0-next.0
  - @backstage/plugin-auth-node@0.4.4-next.0
  - @backstage/backend-plugin-api@0.6.10-next.0
  - @backstage/config@1.1.1
  - @backstage/errors@1.2.3
  - @backstage/types@1.1.1

## 0.2.8

### Patch Changes

- 4016f21: Remove some unused dependencies
- Updated dependencies
  - @backstage/backend-common@0.20.1
  - @backstage/backend-plugin-api@0.6.9
  - @backstage/plugin-auth-node@0.4.3
  - @backstage/config@1.1.1
  - @backstage/errors@1.2.3
  - @backstage/types@1.1.1

## 0.2.8-next.2

### Patch Changes

- Updated dependencies
  - @backstage/backend-plugin-api@0.6.9-next.2
  - @backstage/backend-common@0.20.1-next.2
  - @backstage/plugin-auth-node@0.4.3-next.2

## 0.2.8-next.1

### Patch Changes

- Updated dependencies
  - @backstage/backend-common@0.20.1-next.1
  - @backstage/config@1.1.1
  - @backstage/plugin-auth-node@0.4.3-next.1
  - @backstage/backend-plugin-api@0.6.9-next.1
  - @backstage/errors@1.2.3
  - @backstage/types@1.1.1

## 0.2.8-next.0

### Patch Changes

- 4016f21: Remove some unused dependencies
- Updated dependencies
  - @backstage/backend-common@0.20.1-next.0
  - @backstage/backend-plugin-api@0.6.9-next.0
  - @backstage/config@1.1.1
  - @backstage/errors@1.2.3
  - @backstage/types@1.1.1
  - @backstage/plugin-auth-node@0.4.3-next.0

## 0.2.7

### Patch Changes

- 2633d64: Change user settings backend plugin id and fix when using user setting backend home page first will cause edit page loop render
- Updated dependencies
  - @backstage/backend-common@0.20.0
  - @backstage/plugin-auth-node@0.4.2
  - @backstage/backend-plugin-api@0.6.8
  - @backstage/catalog-model@1.4.3
  - @backstage/config@1.1.1
  - @backstage/errors@1.2.3
  - @backstage/types@1.1.1

## 0.2.7-next.3

### Patch Changes

- 2633d64: Change user settings backend plugin id and fix when using user setting backend home page first will cause edit page loop render
- Updated dependencies
  - @backstage/backend-common@0.20.0-next.3
  - @backstage/backend-plugin-api@0.6.8-next.3
  - @backstage/catalog-model@1.4.3
  - @backstage/config@1.1.1
  - @backstage/errors@1.2.3
  - @backstage/types@1.1.1
  - @backstage/plugin-auth-node@0.4.2-next.3

## 0.2.7-next.2

### Patch Changes

- Updated dependencies
  - @backstage/backend-common@0.20.0-next.2
  - @backstage/plugin-auth-node@0.4.2-next.2
  - @backstage/backend-plugin-api@0.6.8-next.2
  - @backstage/catalog-model@1.4.3
  - @backstage/config@1.1.1
  - @backstage/errors@1.2.3
  - @backstage/types@1.1.1

## 0.2.7-next.1

### Patch Changes

- Updated dependencies
  - @backstage/backend-common@0.20.0-next.1
  - @backstage/backend-plugin-api@0.6.8-next.1
  - @backstage/catalog-model@1.4.3
  - @backstage/config@1.1.1
  - @backstage/errors@1.2.3
  - @backstage/types@1.1.1
  - @backstage/plugin-auth-node@0.4.2-next.1

## 0.2.7-next.0

### Patch Changes

- Updated dependencies
  - @backstage/backend-common@0.20.0-next.0
  - @backstage/plugin-auth-node@0.4.2-next.0
  - @backstage/backend-plugin-api@0.6.8-next.0
  - @backstage/catalog-model@1.4.3
  - @backstage/config@1.1.1
  - @backstage/errors@1.2.3
  - @backstage/types@1.1.1

## 0.2.6

### Patch Changes

- dd0350379b: Added dependency on `@backstage/config`
- 013611b42e: `knex` has been bumped to major version 3 and `better-sqlite3` to major version 9, which deprecate node 16 support.
- 8613ba3928: Switched to using `"exports"` field for `/alpha` subpath export.
- Updated dependencies
  - @backstage/backend-common@0.19.9
  - @backstage/backend-plugin-api@0.6.7
  - @backstage/catalog-model@1.4.3
  - @backstage/config@1.1.1
  - @backstage/errors@1.2.3
  - @backstage/types@1.1.1
  - @backstage/plugin-auth-node@0.4.1

## 0.2.6-next.2

### Patch Changes

- [#20570](https://github.com/backstage/backstage/pull/20570) [`013611b42e`](https://github.com/backstage/backstage/commit/013611b42ed457fefa9bb85fddf416cf5e0c1f76) Thanks [@freben](https://github.com/freben)! - `knex` has been bumped to major version 3 and `better-sqlite3` to major version 9, which deprecate node 16 support.

- Updated dependencies
  - @backstage/backend-plugin-api@0.6.7-next.2
  - @backstage/backend-common@0.19.9-next.2
  - @backstage/plugin-auth-node@0.4.1-next.2

## 0.2.6-next.1

### Patch Changes

- Updated dependencies
  - @backstage/backend-common@0.19.9-next.1
  - @backstage/plugin-auth-node@0.4.1-next.1
  - @backstage/backend-plugin-api@0.6.7-next.1
  - @backstage/catalog-model@1.4.3
  - @backstage/config@1.1.1
  - @backstage/errors@1.2.3
  - @backstage/types@1.1.1

## 0.2.6-next.0

### Patch Changes

- dd0350379b: Added dependency on `@backstage/config`
- 8613ba3928: Switched to using `"exports"` field for `/alpha` subpath export.
- Updated dependencies
  - @backstage/backend-common@0.19.9-next.0
  - @backstage/backend-plugin-api@0.6.7-next.0
  - @backstage/catalog-model@1.4.3
  - @backstage/config@1.1.1
  - @backstage/errors@1.2.3
  - @backstage/types@1.1.1
  - @backstage/plugin-auth-node@0.4.1-next.0

## 0.2.4

### Patch Changes

- Updated dependencies
  - @backstage/backend-common@0.19.8
  - @backstage/plugin-auth-node@0.4.0
  - @backstage/catalog-model@1.4.3
  - @backstage/errors@1.2.3
  - @backstage/backend-plugin-api@0.6.6
  - @backstage/types@1.1.1

## 0.2.4-next.2

### Patch Changes

- Updated dependencies
  - @backstage/backend-common@0.19.8-next.2
  - @backstage/plugin-auth-node@0.4.0-next.2
  - @backstage/catalog-model@1.4.3-next.0
  - @backstage/errors@1.2.3-next.0
  - @backstage/backend-plugin-api@0.6.6-next.2
  - @backstage/types@1.1.1

## 0.2.3-next.1

### Patch Changes

- Updated dependencies
  - @backstage/backend-common@0.19.7-next.1
  - @backstage/backend-plugin-api@0.6.5-next.1
  - @backstage/plugin-auth-node@0.3.2-next.1
  - @backstage/catalog-model@1.4.2
  - @backstage/errors@1.2.2
  - @backstage/types@1.1.1

## 0.2.3-next.0

### Patch Changes

- Updated dependencies
  - @backstage/plugin-auth-node@0.3.2-next.0
  - @backstage/backend-common@0.19.7-next.0
  - @backstage/backend-plugin-api@0.6.5-next.0
  - @backstage/catalog-model@1.4.2
  - @backstage/errors@1.2.2
  - @backstage/types@1.1.1

## 0.2.1

### Minor Changes

- 71114ac50e02: **BREAKING**: The export for the new backend system has been moved to be the `default` export.

  For example, if you are currently importing the plugin using the following pattern:

  ```ts
  import { examplePlugin } from '@backstage/plugin-example-backend';

  backend.add(examplePlugin);
  ```

  It should be migrated to this:

  ```ts
  backend.add(import('@backstage/plugin-example-backend'));
  ```

### Patch Changes

- Updated dependencies
  - @backstage/backend-common@0.19.5
  - @backstage/plugin-auth-node@0.3.0
  - @backstage/catalog-model@1.4.2
  - @backstage/errors@1.2.2
  - @backstage/types@1.1.1
  - @backstage/backend-plugin-api@0.6.3

## 0.2.0

Skipped due to publishing issues.

## 0.2.0-next.3

### Minor Changes

- 71114ac50e02: **BREAKING**: The export for the new backend system has been moved to be the `default` export.

  For example, if you are currently importing the plugin using the following pattern:

  ```ts
  import { examplePlugin } from '@backstage/plugin-example-backend';

  backend.add(examplePlugin);
  ```

  It should be migrated to this:

  ```ts
  backend.add(import('@backstage/plugin-example-backend'));
  ```

### Patch Changes

- Updated dependencies
  - @backstage/catalog-model@1.4.2-next.2
  - @backstage/errors@1.2.2-next.0
  - @backstage/types@1.1.1-next.0
  - @backstage/backend-plugin-api@0.6.3-next.3
  - @backstage/backend-common@0.19.5-next.3
  - @backstage/plugin-auth-node@0.3.0-next.3

## 0.1.15-next.2

### Patch Changes

- Updated dependencies
  - @backstage/backend-common@0.19.5-next.2
  - @backstage/plugin-auth-node@0.3.0-next.2
  - @backstage/backend-plugin-api@0.6.3-next.2
  - @backstage/catalog-model@1.4.2-next.1
  - @backstage/errors@1.2.1
  - @backstage/types@1.1.0

## 0.1.15-next.1

### Patch Changes

- Updated dependencies
  - @backstage/backend-common@0.19.5-next.1
  - @backstage/backend-plugin-api@0.6.3-next.1
  - @backstage/catalog-model@1.4.2-next.0
  - @backstage/plugin-auth-node@0.3.0-next.1
  - @backstage/errors@1.2.1
  - @backstage/types@1.1.0

## 0.1.14-next.0

### Patch Changes

- Updated dependencies
  - @backstage/plugin-auth-node@0.3.0-next.0
  - @backstage/backend-common@0.19.4-next.0
  - @backstage/backend-plugin-api@0.6.2-next.0
  - @backstage/catalog-model@1.4.1
  - @backstage/errors@1.2.1
  - @backstage/types@1.1.0

## 0.1.12

### Patch Changes

- 12a8c94eda8d: Add package repository and homepage metadata
- Updated dependencies
  - @backstage/backend-common@0.19.2
  - @backstage/backend-plugin-api@0.6.0
  - @backstage/plugin-auth-node@0.2.17
  - @backstage/catalog-model@1.4.1
  - @backstage/errors@1.2.1
  - @backstage/types@1.1.0

## 0.1.12-next.2

### Patch Changes

- Updated dependencies
  - @backstage/backend-plugin-api@0.6.0-next.2
  - @backstage/backend-common@0.19.2-next.2
  - @backstage/plugin-auth-node@0.2.17-next.2

## 0.1.12-next.1

### Patch Changes

- 12a8c94eda8d: Add package repository and homepage metadata
- Updated dependencies
  - @backstage/backend-common@0.19.2-next.1
  - @backstage/plugin-auth-node@0.2.17-next.1
  - @backstage/backend-plugin-api@0.6.0-next.1
  - @backstage/catalog-model@1.4.1
  - @backstage/errors@1.2.1
  - @backstage/types@1.1.0

## 0.1.12-next.0

### Patch Changes

- Updated dependencies
  - @backstage/backend-common@0.19.2-next.0
  - @backstage/backend-plugin-api@0.5.5-next.0
  - @backstage/catalog-model@1.4.1
  - @backstage/errors@1.2.1
  - @backstage/types@1.1.0
  - @backstage/plugin-auth-node@0.2.17-next.0

## 0.1.11

### Patch Changes

- Updated dependencies
  - @backstage/errors@1.2.1
  - @backstage/backend-common@0.19.1
  - @backstage/backend-plugin-api@0.5.4
  - @backstage/catalog-model@1.4.1
  - @backstage/types@1.1.0
  - @backstage/plugin-auth-node@0.2.16

## 0.1.11-next.0

### Patch Changes

- Updated dependencies
  - @backstage/errors@1.2.1-next.0
  - @backstage/backend-common@0.19.1-next.0
  - @backstage/backend-plugin-api@0.5.4-next.0
  - @backstage/catalog-model@1.4.1-next.0
  - @backstage/types@1.1.0
  - @backstage/plugin-auth-node@0.2.16-next.0

## 0.1.10

### Patch Changes

- Updated dependencies
  - @backstage/backend-common@0.19.0
  - @backstage/types@1.1.0
  - @backstage/catalog-model@1.4.0
  - @backstage/errors@1.2.0
  - @backstage/backend-plugin-api@0.5.3
  - @backstage/plugin-auth-node@0.2.15

## 0.1.10-next.2

### Patch Changes

- Updated dependencies
  - @backstage/backend-common@0.19.0-next.2
  - @backstage/catalog-model@1.4.0-next.1
  - @backstage/backend-plugin-api@0.5.3-next.2
  - @backstage/errors@1.2.0-next.0
  - @backstage/types@1.0.2
  - @backstage/plugin-auth-node@0.2.15-next.2

## 0.1.10-next.1

### Patch Changes

- Updated dependencies
  - @backstage/backend-common@0.19.0-next.1
  - @backstage/errors@1.2.0-next.0
  - @backstage/backend-plugin-api@0.5.3-next.1
  - @backstage/catalog-model@1.4.0-next.0
  - @backstage/plugin-auth-node@0.2.15-next.1
  - @backstage/types@1.0.2

## 0.1.10-next.0

### Patch Changes

- Updated dependencies
  - @backstage/backend-common@0.18.6-next.0
  - @backstage/backend-plugin-api@0.5.3-next.0
  - @backstage/catalog-model@1.3.0
  - @backstage/errors@1.1.5
  - @backstage/types@1.0.2
  - @backstage/plugin-auth-node@0.2.15-next.0

## 0.1.9

### Patch Changes

- Updated dependencies
  - @backstage/backend-common@0.18.5
  - @backstage/plugin-auth-node@0.2.14
  - @backstage/backend-plugin-api@0.5.2
  - @backstage/catalog-model@1.3.0
  - @backstage/errors@1.1.5
  - @backstage/types@1.0.2

## 0.1.9-next.1

### Patch Changes

- Updated dependencies
  - @backstage/backend-common@0.18.5-next.1
  - @backstage/plugin-auth-node@0.2.14-next.1
  - @backstage/backend-plugin-api@0.5.2-next.1

## 0.1.9-next.0

### Patch Changes

- Updated dependencies
  - @backstage/backend-common@0.18.5-next.0
  - @backstage/plugin-auth-node@0.2.14-next.0
  - @backstage/backend-plugin-api@0.5.2-next.0
  - @backstage/catalog-model@1.3.0
  - @backstage/errors@1.1.5
  - @backstage/types@1.0.2

## 0.1.8

### Patch Changes

- Updated dependencies
  - @backstage/backend-common@0.18.4
  - @backstage/catalog-model@1.3.0
  - @backstage/plugin-auth-node@0.2.13
  - @backstage/backend-plugin-api@0.5.1
  - @backstage/errors@1.1.5
  - @backstage/types@1.0.2

## 0.1.8-next.3

### Patch Changes

- Updated dependencies
  - @backstage/catalog-model@1.3.0-next.0
  - @backstage/backend-common@0.18.4-next.2
  - @backstage/backend-plugin-api@0.5.1-next.2
  - @backstage/errors@1.1.5
  - @backstage/types@1.0.2
  - @backstage/plugin-auth-node@0.2.13-next.2

## 0.1.8-next.2

### Patch Changes

- Updated dependencies
  - @backstage/backend-common@0.18.4-next.2
  - @backstage/backend-plugin-api@0.5.1-next.2
  - @backstage/catalog-model@1.2.1
  - @backstage/errors@1.1.5
  - @backstage/types@1.0.2
  - @backstage/plugin-auth-node@0.2.13-next.2

## 0.1.8-next.1

### Patch Changes

- Updated dependencies
  - @backstage/backend-common@0.18.4-next.1
  - @backstage/backend-plugin-api@0.5.1-next.1
  - @backstage/catalog-model@1.2.1
  - @backstage/errors@1.1.5
  - @backstage/types@1.0.2
  - @backstage/plugin-auth-node@0.2.13-next.1

## 0.1.8-next.0

### Patch Changes

- Updated dependencies
  - @backstage/backend-common@0.18.4-next.0
  - @backstage/backend-plugin-api@0.5.1-next.0
  - @backstage/catalog-model@1.2.1
  - @backstage/errors@1.1.5
  - @backstage/types@1.0.2
  - @backstage/plugin-auth-node@0.2.13-next.0

## 0.1.7

### Patch Changes

- Updated dependencies
  - @backstage/plugin-auth-node@0.2.12
  - @backstage/backend-common@0.18.3
  - @backstage/errors@1.1.5
  - @backstage/backend-plugin-api@0.5.0
  - @backstage/catalog-model@1.2.1
  - @backstage/types@1.0.2

## 0.1.7-next.2

### Patch Changes

- Updated dependencies
  - @backstage/plugin-auth-node@0.2.12-next.2
  - @backstage/backend-common@0.18.3-next.2
  - @backstage/backend-plugin-api@0.4.1-next.2

## 0.1.7-next.1

### Patch Changes

- Updated dependencies
  - @backstage/errors@1.1.5-next.0
  - @backstage/backend-common@0.18.3-next.1
  - @backstage/plugin-auth-node@0.2.12-next.1
  - @backstage/backend-plugin-api@0.4.1-next.1
  - @backstage/catalog-model@1.2.1-next.1
  - @backstage/types@1.0.2

## 0.1.7-next.0

### Patch Changes

- Updated dependencies
  - @backstage/backend-plugin-api@0.4.1-next.0
  - @backstage/backend-common@0.18.3-next.0
  - @backstage/catalog-model@1.2.1-next.0
  - @backstage/errors@1.1.4
  - @backstage/types@1.0.2
  - @backstage/plugin-auth-node@0.2.12-next.0

## 0.1.6

### Patch Changes

- 0ff03319be: Updated usage of `createBackendPlugin`.
- 4a6f38a535: Added a Backend System plugin feature
- Updated dependencies
  - @backstage/backend-plugin-api@0.4.0
  - @backstage/backend-common@0.18.2
  - @backstage/catalog-model@1.2.0
  - @backstage/errors@1.1.4
  - @backstage/types@1.0.2
  - @backstage/plugin-auth-node@0.2.11

## 0.1.6-next.2

### Patch Changes

- 0ff03319be: Updated usage of `createBackendPlugin`.
- 4a6f38a535: Added a Backend System plugin feature
- Updated dependencies
  - @backstage/backend-plugin-api@0.4.0-next.2
  - @backstage/backend-common@0.18.2-next.2
  - @backstage/catalog-model@1.2.0-next.1
  - @backstage/plugin-auth-node@0.2.11-next.2
  - @backstage/errors@1.1.4
  - @backstage/types@1.0.2

## 0.1.6-next.1

### Patch Changes

- Updated dependencies
  - @backstage/backend-common@0.18.2-next.1
  - @backstage/catalog-model@1.1.6-next.0
  - @backstage/errors@1.1.4
  - @backstage/types@1.0.2
  - @backstage/plugin-auth-node@0.2.11-next.1

## 0.1.6-next.0

### Patch Changes

- Updated dependencies
  - @backstage/catalog-model@1.1.6-next.0
  - @backstage/backend-common@0.18.2-next.0
  - @backstage/plugin-auth-node@0.2.11-next.0

## 0.1.4

### Patch Changes

- Updated dependencies
  - @backstage/backend-common@0.18.0
  - @backstage/catalog-model@1.1.5
  - @backstage/errors@1.1.4
  - @backstage/types@1.0.2
  - @backstage/plugin-auth-node@0.2.9

## 0.1.4-next.2

### Patch Changes

- Updated dependencies
  - @backstage/backend-common@0.18.0-next.1
  - @backstage/plugin-auth-node@0.2.9-next.1
  - @backstage/catalog-model@1.1.5-next.1
  - @backstage/errors@1.1.4
  - @backstage/types@1.0.2

## 0.1.4-next.1

### Patch Changes

- Updated dependencies
  - @backstage/backend-common@0.18.0-next.0
  - @backstage/catalog-model@1.1.5-next.1
  - @backstage/errors@1.1.4
  - @backstage/types@1.0.2
  - @backstage/plugin-auth-node@0.2.9-next.0

## 0.1.4-next.0

### Patch Changes

- Updated dependencies
  - @backstage/catalog-model@1.1.5-next.0
  - @backstage/backend-common@0.17.0
  - @backstage/errors@1.1.4
  - @backstage/types@1.0.2
  - @backstage/plugin-auth-node@0.2.8

## 0.1.3

### Patch Changes

- c507aee8a2: Ensured typescript type checks in migration files.
- Updated dependencies
  - @backstage/backend-common@0.17.0
  - @backstage/errors@1.1.4
  - @backstage/plugin-auth-node@0.2.8
  - @backstage/types@1.0.2
  - @backstage/catalog-model@1.1.4

## 0.1.3-next.3

### Patch Changes

- Updated dependencies
  - @backstage/backend-common@0.17.0-next.3
  - @backstage/catalog-model@1.1.4-next.1
  - @backstage/errors@1.1.4-next.1
  - @backstage/types@1.0.2-next.1
  - @backstage/plugin-auth-node@0.2.8-next.3

## 0.1.3-next.2

### Patch Changes

- c507aee8a2: Ensured typescript type checks in migration files.
- Updated dependencies
  - @backstage/backend-common@0.17.0-next.2
  - @backstage/plugin-auth-node@0.2.8-next.2
  - @backstage/catalog-model@1.1.4-next.1
  - @backstage/errors@1.1.4-next.1
  - @backstage/types@1.0.2-next.1

## 0.1.3-next.1

### Patch Changes

- Updated dependencies
  - @backstage/backend-common@0.17.0-next.1
  - @backstage/types@1.0.2-next.1
  - @backstage/plugin-auth-node@0.2.8-next.1
  - @backstage/catalog-model@1.1.4-next.1
  - @backstage/errors@1.1.4-next.1

## 0.1.3-next.0

### Patch Changes

- Updated dependencies
  - @backstage/backend-common@0.16.1-next.0
  - @backstage/plugin-auth-node@0.2.8-next.0
  - @backstage/types@1.0.2-next.0
  - @backstage/catalog-model@1.1.4-next.0
  - @backstage/errors@1.1.4-next.0

## 0.1.2

### Patch Changes

- Updated dependencies
  - @backstage/backend-common@0.16.0
  - @backstage/catalog-model@1.1.3
  - @backstage/plugin-auth-node@0.2.7
  - @backstage/types@1.0.1
  - @backstage/errors@1.1.3

## 0.1.2-next.1

### Patch Changes

- Updated dependencies
  - @backstage/backend-common@0.16.0-next.1
  - @backstage/plugin-auth-node@0.2.7-next.1
  - @backstage/catalog-model@1.1.3-next.0
  - @backstage/errors@1.1.3-next.0
  - @backstage/types@1.0.1-next.0

## 0.1.2-next.0

### Patch Changes

- Updated dependencies
  - @backstage/backend-common@0.16.0-next.0
  - @backstage/catalog-model@1.1.3-next.0
  - @backstage/plugin-auth-node@0.2.7-next.0
  - @backstage/types@1.0.1-next.0
  - @backstage/errors@1.1.3-next.0

## 0.1.1

### Patch Changes

- f3463b176b: Use `Response.status` instead of `.send(number)`
- 2d3a5f09ab: Use `response.json` rather than `response.send` where appropriate, as outlined in `SECURITY.md`
- 82ac9bcfe5: Fix wrong import statement in `README.md`.
- Updated dependencies
  - @backstage/catalog-model@1.1.2
  - @backstage/backend-common@0.15.2
  - @backstage/plugin-auth-node@0.2.6
  - @backstage/errors@1.1.2
  - @backstage/types@1.0.0

## 0.1.1-next.2

### Patch Changes

- f3463b176b: Use `Response.status` instead of `.send(number)`
- 2d3a5f09ab: Use `response.json` rather than `response.send` where appropriate, as outlined in `SECURITY.md`
- Updated dependencies
  - @backstage/backend-common@0.15.2-next.2
  - @backstage/plugin-auth-node@0.2.6-next.2
  - @backstage/catalog-model@1.1.2-next.2
  - @backstage/errors@1.1.2-next.2
  - @backstage/types@1.0.0

## 0.1.1-next.1

### Patch Changes

- Updated dependencies
  - @backstage/backend-common@0.15.2-next.1
  - @backstage/catalog-model@1.1.2-next.1
  - @backstage/errors@1.1.2-next.1
  - @backstage/types@1.0.0
  - @backstage/plugin-auth-node@0.2.6-next.1

## 0.1.1-next.0

### Patch Changes

- 82ac9bcfe5: Fix wrong import statement in `README.md`.
- Updated dependencies
  - @backstage/catalog-model@1.1.2-next.0
  - @backstage/backend-common@0.15.2-next.0
  - @backstage/plugin-auth-node@0.2.6-next.0
  - @backstage/errors@1.1.2-next.0
  - @backstage/types@1.0.0

## 0.1.0

### Minor Changes

- 108cdc3912: Added new plugin `@backstage/plugin-user-settings-backend` to store user related
  settings in the database.

### Patch Changes

- Updated dependencies
  - @backstage/backend-common@0.15.1
  - @backstage/plugin-auth-node@0.2.5
  - @backstage/catalog-model@1.1.1
  - @backstage/errors@1.1.1<|MERGE_RESOLUTION|>--- conflicted
+++ resolved
@@ -1,7 +1,5 @@
 # @backstage/plugin-user-settings-backend
 
-<<<<<<< HEAD
-=======
 ## 0.3.1-next.0
 
 ### Patch Changes
@@ -15,7 +13,6 @@
   - @backstage/plugin-signals-node@0.1.18
   - @backstage/plugin-user-settings-common@0.0.1
 
->>>>>>> 66ce8958
 ## 0.3.0
 
 ### Minor Changes
