{
  "name": "@backstage/plugin-catalog-backend",
  "version": "0.1.1-alpha.25",
  "main": "src/index.ts",
  "types": "src/index.ts",
  "license": "Apache-2.0",
  "private": false,
  "publishConfig": {
    "access": "public",
    "main": "dist/index.cjs.js",
    "types": "dist/index.d.ts"
  },
  "scripts": {
    "start": "backstage-cli backend:dev",
    "build": "backstage-cli backend:build",
    "lint": "backstage-cli lint",
    "test": "backstage-cli test",
    "prepack": "backstage-cli prepack",
    "postpack": "backstage-cli postpack",
    "clean": "backstage-cli clean"
  },
  "dependencies": {
    "@backstage/backend-common": "^0.1.1-alpha.25",
    "@backstage/catalog-model": "^0.1.1-alpha.25",
    "@backstage/config": "^0.1.1-alpha.25",
    "@octokit/graphql": "^4.5.6",
    "@types/express": "^4.17.6",
    "codeowners-utils": "^1.0.2",
    "core-js": "^3.6.5",
    "cross-fetch": "^3.0.6",
    "express": "^4.17.1",
    "express-promise-router": "^3.0.3",
    "fs-extra": "^9.0.0",
    "git-url-parse": "^11.3.0",
    "knex": "^0.21.1",
    "ldapjs": "^2.2.0",
    "lodash": "^4.17.15",
    "morgan": "^1.10.0",
    "p-limit": "^3.0.2",
    "sqlite3": "^5.0.0",
    "uuid": "^8.0.0",
    "winston": "^3.2.1",
    "yaml": "^1.9.2",
    "yn": "^4.0.0",
    "yup": "^0.29.3"
  },
  "devDependencies": {
    "@backstage/cli": "^0.1.1-alpha.25",
    "@backstage/test-utils": "^0.1.1-alpha.25",
    "@types/core-js": "^2.5.4",
    "@types/git-url-parse": "^9.0.0",
    "@types/ldapjs": "^1.0.9",
    "@types/lodash": "^4.14.151",
    "@types/supertest": "^2.0.8",
    "@types/uuid": "^8.0.0",
<<<<<<< HEAD
    "@types/yup": "^0.28.2",
    "msw": "^0.21.2",
=======
    "@types/yup": "^0.29.8",
    "jest-fetch-mock": "^3.0.3",
    "msw": "^0.20.5",
>>>>>>> 2bc65277
    "supertest": "^4.0.2"
  },
  "files": [
    "dist",
    "migrations/**/*.{js,d.ts}"
  ]
}<|MERGE_RESOLUTION|>--- conflicted
+++ resolved
@@ -53,14 +53,8 @@
     "@types/lodash": "^4.14.151",
     "@types/supertest": "^2.0.8",
     "@types/uuid": "^8.0.0",
-<<<<<<< HEAD
-    "@types/yup": "^0.28.2",
+    "@types/yup": "^0.29.8",
     "msw": "^0.21.2",
-=======
-    "@types/yup": "^0.29.8",
-    "jest-fetch-mock": "^3.0.3",
-    "msw": "^0.20.5",
->>>>>>> 2bc65277
     "supertest": "^4.0.2"
   },
   "files": [
