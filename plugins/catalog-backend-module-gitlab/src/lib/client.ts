--- conflicted
+++ resolved
@@ -187,24 +187,7 @@
           },
           body: JSON.stringify({
             variables: { group: groupPath, endCursor },
-<<<<<<< HEAD
             query: `query listDescendantGroups($group: ID!, $endCursor: String) {
-            group(fullPath: $group) {
-                descendantGroups(first: 100, after: $endCursor){
-                    nodes{
-                        id
-                        name
-                        description
-                        fullPath
-                        parent{
-                            id
-                        }
-                    }
-                    pageInfo {
-                        endCursor
-                        hasNextPage
-=======
-            query: `query listSaasGroups($group: ID!, $endCursor: String) {
               group(fullPath: $group) {
                 descendantGroups(first: 100, after: $endCursor) {
                   nodes {
@@ -214,7 +197,6 @@
                     fullPath
                     parent {
                       id
->>>>>>> ecf970e4
                     }
                   }
                   pageInfo {
