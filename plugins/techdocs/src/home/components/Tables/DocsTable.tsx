--- conflicted
+++ resolved
@@ -52,12 +52,13 @@
 };
 
 const defaultColumns: TableColumn<DocsTableRow>[] = [
+  columnFactories.createTitleColumn({ hidden: true }),
   columnFactories.createNameColumn(),
   columnFactories.createOwnerColumn(),
   columnFactories.createKindColumn(),
   columnFactories.createTypeColumn(),
 ];
-
+    
 /**
  * Component which renders a table documents
  *
@@ -91,17 +92,6 @@
     };
   });
 
-<<<<<<< HEAD
-  const defaultColumns: TableColumn<DocsTableRow>[] = [
-    columnFactories.createTitleColumn({ hidden: true }),
-    columnFactories.createNameColumn(),
-    columnFactories.createOwnerColumn(),
-    columnFactories.createKindColumn(),
-    columnFactories.createTypeColumn(),
-  ];
-
-=======
->>>>>>> 776d59cb
   const defaultActions: TableProps<DocsTableRow>['actions'] = [
     actionFactories.createCopyDocsUrlAction(copyToClipboard),
   ];
