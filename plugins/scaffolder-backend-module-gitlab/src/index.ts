--- conflicted
+++ resolved
@@ -19,8 +19,5 @@
  *
  * @packageDocumentation
  */
-<<<<<<< HEAD
-=======
 
->>>>>>> 35185b1e
 export * from './actions';