{
  "name": "@backstage/plugin-scaffolder-backend-module-rails",
<<<<<<< HEAD
  "version": "0.5.7",
=======
  "version": "0.5.8-next.0",
>>>>>>> 66ce8958
  "description": "A module for the scaffolder backend that lets you template projects using Rails",
  "backstage": {
    "role": "backend-plugin-module",
    "pluginId": "scaffolder",
    "pluginPackage": "@backstage/plugin-scaffolder-backend"
  },
  "publishConfig": {
    "access": "public"
  },
  "homepage": "https://backstage.io",
  "repository": {
    "type": "git",
    "url": "https://github.com/backstage/backstage",
    "directory": "plugins/scaffolder-backend-module-rails"
  },
  "license": "Apache-2.0",
  "exports": {
    ".": "./src/index.ts",
    "./package.json": "./package.json"
  },
  "main": "src/index.ts",
  "types": "src/index.ts",
  "typesVersions": {
    "*": {
      "package.json": [
        "package.json"
      ]
    }
  },
  "files": [
    "dist"
  ],
  "scripts": {
    "build": "backstage-cli package build",
    "clean": "backstage-cli package clean",
    "lint": "backstage-cli package lint",
    "prepack": "backstage-cli package prepack",
    "postpack": "backstage-cli package postpack",
    "start": "backstage-cli package start",
    "test": "backstage-cli package test"
  },
  "dependencies": {
    "@backstage/backend-plugin-api": "workspace:^",
    "@backstage/config": "workspace:^",
    "@backstage/errors": "workspace:^",
    "@backstage/integration": "workspace:^",
    "@backstage/plugin-scaffolder-node": "workspace:^",
    "@backstage/types": "workspace:^",
    "command-exists": "^1.2.9",
    "fs-extra": "^11.0.0",
    "yaml": "^2.0.0"
  },
  "devDependencies": {
    "@backstage/backend-test-utils": "workspace:^",
    "@backstage/cli": "workspace:^",
    "@backstage/plugin-scaffolder-node-test-utils": "workspace:^",
    "@types/command-exists": "^1.2.0",
    "@types/fs-extra": "^11.0.0",
    "@types/node": "^20.16.0",
    "jest-when": "^3.1.0"
  }
}<|MERGE_RESOLUTION|>--- conflicted
+++ resolved
@@ -1,10 +1,6 @@
 {
   "name": "@backstage/plugin-scaffolder-backend-module-rails",
-<<<<<<< HEAD
-  "version": "0.5.7",
-=======
   "version": "0.5.8-next.0",
->>>>>>> 66ce8958
   "description": "A module for the scaffolder backend that lets you template projects using Rails",
   "backstage": {
     "role": "backend-plugin-module",
