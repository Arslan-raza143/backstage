--- conflicted
+++ resolved
@@ -1,10 +1,6 @@
 {
   "name": "@backstage/cli",
-<<<<<<< HEAD
-  "version": "0.31.0",
-=======
   "version": "0.32.0-next.0",
->>>>>>> 66ce8958
   "description": "CLI for developing Backstage plugins and apps",
   "backstage": {
     "role": "cli"
