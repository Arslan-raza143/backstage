--- conflicted
+++ resolved
@@ -86,26 +86,14 @@
     owner: string,
     repo?: string,
   ): Promise<{ accessToken: string }> {
-<<<<<<< HEAD
-    const {
-      installationId,
-      suspended,
-      repositorySelection,
-    } = await this.getInstallationData(owner);
+    const { installationId, suspended } = await this.getInstallationData(owner);
     if (this.allowedInstallationOwners) {
       if (!this.allowedInstallationOwners?.includes(owner)) {
         throw new Error(
-          `The GitHub application for ${[owner, repo]
-            .filter(Boolean)
-            .join(
-              '/',
-            )} is not included in the allowed installation list (${installationId}).`,
+          `The GitHub application for ${owner} is not included in the allowed installation list (${installationId}).`,
         );
       }
     }
-=======
-    const { installationId, suspended } = await this.getInstallationData(owner);
->>>>>>> c6af3356
     if (suspended) {
       throw new Error(`The GitHub application for ${owner} is suspended`);
     }
