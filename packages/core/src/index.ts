--- conflicted
+++ resolved
@@ -33,11 +33,8 @@
 export { AlphaLabel, BetaLabel } from './components/Lifecycle';
 export { default as SupportButton } from './components/SupportButton';
 export { default as SortableTable } from './components/SortableTable';
-<<<<<<< HEAD
 export { default as StructuredMetadataTable } from './components/StructuredMetadataTable';
-=======
 export { default as TrendLine } from './components/TrendLine';
->>>>>>> 4c2331d4
 export { FeatureCalloutCircular } from './components/FeatureDiscovery/FeatureCalloutCircular';
 export * from './components/Status';
 export { default as WarningPanel } from './components/WarningPanel';