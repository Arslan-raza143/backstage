--- conflicted
+++ resolved
@@ -1,7 +1,5 @@
 # @backstage/canon
 
-<<<<<<< HEAD
-=======
 ## 0.2.1-next.0
 
 ### Patch Changes
@@ -10,7 +8,6 @@
 - 513477f: Add global CSS reset for anchor tags.
 - 05a5003: Fix the Icon component when the name is not found to return null instead of an empty SVG.
 
->>>>>>> 66ce8958
 ## 0.2.0
 
 ### Minor Changes
