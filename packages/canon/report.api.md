--- conflicted
+++ resolved
@@ -445,11 +445,8 @@
   // (undocumented)
   children: ReactNode;
   // (undocumented)
-<<<<<<< HEAD
-=======
   style?: CSSProperties;
   // (undocumented)
->>>>>>> adb3e032
   variant?:
     | 'subtitle'
     | 'body'
