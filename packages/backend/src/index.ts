--- conflicted
+++ resolved
@@ -35,11 +35,8 @@
 import identity from './plugins/identity';
 import scaffolder from './plugins/scaffolder';
 import sentry from './plugins/sentry';
-<<<<<<< HEAD
 import proxy from './plugins/proxy';
-=======
 import techdocs from './plugins/techdocs';
->>>>>>> 8688a33f
 import { PluginEnvironment } from './types';
 
 function makeCreateEnv(loadedConfigs: AppConfig[]) {
@@ -68,11 +65,8 @@
   const scaffolderEnv = useHotMemoize(module, () => createEnv('scaffolder'));
   const authEnv = useHotMemoize(module, () => createEnv('auth'));
   const identityEnv = useHotMemoize(module, () => createEnv('identity'));
-<<<<<<< HEAD
   const proxyEnv = useHotMemoize(module, () => createEnv('proxy'));
-=======
   const techdocsEnv = useHotMemoize(module, () => createEnv('techdocs'));
->>>>>>> 8688a33f
 
   const service = createServiceBuilder(module)
     .loadConfig(configReader)
@@ -84,11 +78,8 @@
     )
     .addRouter('/auth', await auth(authEnv))
     .addRouter('/identity', await identity(identityEnv))
-<<<<<<< HEAD
+    .addRouter('/techdocs', await techdocs(techdocsEnv))
     .addRouter('/', await proxy(proxyEnv));
-=======
-    .addRouter('/techdocs', await techdocs(techdocsEnv));
->>>>>>> 8688a33f
 
   await service.start().catch(err => {
     console.log(err);
